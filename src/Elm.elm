--- conflicted
+++ resolved
@@ -8,15 +8,10 @@
     , caseOf
     , apply
     , lambda
-<<<<<<< HEAD
     , Declaration, declaration, declarationWith
     , function, functionWith
     , alias, aliasWith
     , customType, customTypeWith
-=======
-    , Declaration, declaration, declarationWith, function, functionWith
-    , customType
->>>>>>> 905903ec
     , Module, moduleName, moduleAs
     , withDocumentation, expose, exposeConstructor
     , power, multiply, divide, intDivide, modulo, rem, plus, minus, append, cons, equal, notEqual, lt, gt, lte, gte, and, or, pipe, pipeLeft, compose, composeLeft
